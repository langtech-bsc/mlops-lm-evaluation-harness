--- conflicted
+++ resolved
@@ -3,13 +3,10 @@
   - belebele_spa_Latn
   - cocoteros_es
   - copa_es
+  - esbbq
   - escola
-<<<<<<< HEAD
   - flores_es
   - mgsm_direct_es_spanish_bench
-=======
-  - esbbq
->>>>>>> fe8d98a8
   - openbookqa_es
   - paws_es_spanish_bench
   - phrases_es

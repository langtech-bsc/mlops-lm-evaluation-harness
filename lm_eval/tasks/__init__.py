--- conflicted
+++ resolved
@@ -15,9 +15,6 @@
 
 import logging
 
-<<<<<<< HEAD
-eval_logger = utils.eval_logger
-=======
 # import python tasks
 from .squadv2.task import SQuAD2
 from .scrolls.task import (
@@ -29,8 +26,7 @@
     QMSum,
 )
 
-eval_logger = logging.getLogger("lm-eval")
->>>>>>> f76941ef
+eval_logger = utils.eval_logger
 
 
 def register_configurable_task(config: Dict[str, str]) -> int:

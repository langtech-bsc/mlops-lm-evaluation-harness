--- conflicted
+++ resolved
@@ -2,12 +2,7 @@
 from scipy.stats import pearsonr, spearmanr
 from sklearn.metrics import f1_score, matthews_corrcoef
 from tqdm import auto as tqdm_lib
-<<<<<<< HEAD
 from . common import HFTask, simple_accuracy_metric, yesno
-=======
-from . common import HFNLPTask, simple_accuracy_metric, yesno
->>>>>>> 43978e3b
-
 
 def get_accuracy_and_f1(preds, golds):
     golds = np.array(golds)
@@ -26,24 +21,18 @@
     }
 
 
-<<<<<<< HEAD
 class CoLA(HFTask):
     DATASET_PATH = "glue"
     DATASET_NAME = "cola"
-=======
-class CoLA(HFNLPTask):
-    NLP_PATH = "glue"
-    NLP_NAME = "cola"
-
-    def has_training_docs(self):
-        return True
-
-    def has_validation_docs(self):
-        return True
-
-    def has_test_docs(self):
-        return True
->>>>>>> 43978e3b
+    
+    def has_training_docs(self):
+        return True
+
+    def has_validation_docs(self):
+        return True
+
+    def has_test_docs(self):
+        return True
 
     def fewshot_description(self):
         return "Does this sentence make sense?:\tTrue or False?"
@@ -74,15 +63,9 @@
         }
 
 
-<<<<<<< HEAD
 class MNLI(HFTask):
     DATASET_PATH = "glue"
     DATASET_NAME = "mnli"
-=======
-class MNLI(HFNLPTask):
-    NLP_PATH = "glue"
-    NLP_NAME = "mnli"
->>>>>>> 43978e3b
 
     def has_training_docs(self):
         return True
@@ -131,15 +114,9 @@
         return simple_accuracy_metric(preds=preds, golds=golds)
 
 
-<<<<<<< HEAD
 class MRPC(HFTask):
     DATASET_PATH = "glue"
     DATASET_NAME = "mrpc"
-=======
-class MRPC(HFNLPTask):
-    NLP_PATH = "glue"
-    NLP_NAME = "mrpc"
->>>>>>> 43978e3b
 
     def has_training_docs(self):
         return True
@@ -174,16 +151,10 @@
             preds.append(lm.loglikelihood(ctx, 'yes') > lm.loglikelihood(ctx, 'no'))
         return get_accuracy_and_f1(preds=preds, golds=golds)
 
-
-<<<<<<< HEAD
+      
 class RTE(HFTask):
     DATASET_PATH = "glue"
     DATASET_NAME = "rte"
-=======
-class RTE(HFNLPTask):
-    NLP_PATH = "glue"
-    NLP_NAME = "rte"
->>>>>>> 43978e3b
 
     def has_training_docs(self):
         return True
@@ -218,15 +189,9 @@
         return simple_accuracy_metric(preds=preds, golds=golds)
 
 
-<<<<<<< HEAD
 class QNLI(HFTask):
     DATASET_PATH = "glue"
     DATASET_NAME = "qnli"
-=======
-class QNLI(HFNLPTask):
-    NLP_PATH = "glue"
-    NLP_NAME = "qnli"
->>>>>>> 43978e3b
 
     def has_training_docs(self):
         return True
@@ -261,15 +226,9 @@
         return simple_accuracy_metric(preds=preds, golds=golds)
 
 
-<<<<<<< HEAD
 class QQP(HFTask):
     DATASET_PATH = "glue"
     DATASET_NAME = "qqp"
-=======
-class QQP(HFNLPTask):
-    NLP_PATH = "glue"
-    NLP_NAME = "qqp"
->>>>>>> 43978e3b
 
     def has_training_docs(self):
         return True
@@ -305,15 +264,9 @@
         return get_accuracy_and_f1(preds=preds, golds=golds)
 
 
-<<<<<<< HEAD
 class STSB(HFTask):
     DATASET_PATH = "glue"
     DATASET_NAME = "stsb"
-=======
-class STSB(HFNLPTask):
-    NLP_PATH = "glue"
-    NLP_NAME = "stsb"
->>>>>>> 43978e3b
 
     def has_training_docs(self):
         return True
@@ -368,15 +321,9 @@
         }
 
 
-<<<<<<< HEAD
 class SST(HFTask):
     DATASET_PATH = "glue"
     DATASET_NAME = "sst2"
-=======
-class SST(HFNLPTask):
-    NLP_PATH = "glue"
-    NLP_NAME = "sst2"
->>>>>>> 43978e3b
 
     def has_training_docs(self):
         return True
@@ -411,16 +358,10 @@
         return simple_accuracy_metric(preds=preds, golds=golds)
 
 
-<<<<<<< HEAD
 class WNLI(HFTask):
     DATASET_PATH = "glue"
     DATASET_NAME = "wnli"
-=======
-class WNLI(HFNLPTask):
-    NLP_PATH = "glue"
-    NLP_NAME = "wnli"
->>>>>>> 43978e3b
-
+    
     def has_training_docs(self):
         return True
 

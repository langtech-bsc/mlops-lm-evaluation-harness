[build-system]
requires = ["setuptools>=40.8.0", "wheel"]
build-backend = "setuptools.build_meta"

[project]
name = "lm_eval"
version = "1.0.0"
authors = [
    {name="EleutherAI", email="contact@eleuther.ai"}
]
description = "A framework for evaluating language models"
readme = "README.md"
classifiers = [
    "Development Status :: 3 - Alpha",
    "Programming Language :: Python :: 3",
    "License :: OSI Approved :: MIT License",
    "Operating System :: OS Independent",
]
requires-python = ">=3.8"
license = { "text" = "MIT" }
dependencies = [
    "accelerate>=0.21.0",
    "evaluate",
    "datasets>=2.0.0",
    "evaluate>=0.4.0",
    "jsonlines",
    "numexpr",
    "peft>=0.2.0",
    "pybind11>=2.6.2",
    "pytablewriter",
    "rouge-score>=0.0.4",
    "sacrebleu>=1.5.0",
    "scikit-learn>=0.24.1",
    "sqlitedict",
    "torch>=1.8",
    "tqdm-multiprocess",
    "transformers>=4.1",
    "zstandard",
]

[tool.setuptools.packages.find]
include = ["lm_eval*"]

# required to include yaml files in pip installation
[tool.setuptools.package-data]
lm_eval = ["**/*.yaml", "tasks/**/*"]

[project.scripts]
lm-eval = "lm_eval.__main__:cli_evaluate"
lm_eval = "lm_eval.__main__:cli_evaluate"

[project.urls]
Homepage = "https://github.com/EleutherAI/lm-evaluation-harness"
Repository = "https://github.com/EleutherAI/lm-evaluation-harness"

[project.optional-dependencies]
dev = ["black", "flake8", "pre-commit", "pytest", "pytest-cov"]
linting = [
    "flake8",
    "pylint",
    "mypy",
    "pre-commit",
]
testing = ["pytest", "pytest-cov", "pytest-xdist"]
multilingual = ["nagisa>=0.2.7", "jieba>=0.42.1", "pycountry"]
math = ["sympy>=1.12", "antlr4-python3-runtime==4.11"]
sentencepiece = ["sentencepiece>=0.1.98", "protobuf>=4.22.1"]
promptsource = [
    "promptsource @ git+https://github.com/bigscience-workshop/promptsource.git#egg=promptsource"
]
gptq = ["auto-gptq[triton] @ git+https://github.com/PanQiWei/AutoGPTQ"]
anthropic = ["anthropic"]
<<<<<<< HEAD
openai = ["openai", "tiktoken"]
vllm = ["vllm"]
=======
openai = ["openai>=1.3.5", "tiktoken"]
>>>>>>> 00b48ef8
all = [
    "lm_eval[dev]",
    "lm_eval[testing]",
    "lm_eval[linting]",
    "lm_eval[multilingual]",
    "lm_eval[sentencepiece]",
    "lm_eval[promptsource]",
    "lm_eval[gptq]",
    "lm_eval[anthropic]",
    "lm_eval[openai]",
    "lm_eval[vllm]",
]<|MERGE_RESOLUTION|>--- conflicted
+++ resolved
@@ -70,12 +70,8 @@
 ]
 gptq = ["auto-gptq[triton] @ git+https://github.com/PanQiWei/AutoGPTQ"]
 anthropic = ["anthropic"]
-<<<<<<< HEAD
-openai = ["openai", "tiktoken"]
+openai = ["openai>=1.3.5", "tiktoken"]
 vllm = ["vllm"]
-=======
-openai = ["openai>=1.3.5", "tiktoken"]
->>>>>>> 00b48ef8
 all = [
     "lm_eval[dev]",
     "lm_eval[testing]",

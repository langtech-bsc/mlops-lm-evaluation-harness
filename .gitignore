# macOS system files
.DS_Store

# Virtual environments
.venv/
venv/
ENV/
env/
*.env

# Python bytecode and build artifacts
__pycache__/
*.py[cod]
*.so
*.egg-info/
build/
dist/

# IDE & editor settings
.vscode/
.idea/

# Jupyter
.ipynb_checkpoints/
profile_default/
ipython_config.py

# Output and data
output/
data/
temp/
test_logs/

# Caching
lm_eval/caching/.cache
<<<<<<< HEAD
# don't track files created by wandb
wandb
examples/wandb

logs/*
!logs/.gitkeep

results/*
!results/.gitkeep
=======
lm_cache/

# Logging
*.log
logs/

# wandb experiment tracking
wandb/
examples/wandb/

# PyInstaller
*.spec
>>>>>>> ab3acc73
<|MERGE_RESOLUTION|>--- conflicted
+++ resolved
@@ -33,27 +33,20 @@
 
 # Caching
 lm_eval/caching/.cache
-<<<<<<< HEAD
-# don't track files created by wandb
-wandb
-examples/wandb
-
-logs/*
-!logs/.gitkeep
 
 results/*
 !results/.gitkeep
-=======
 lm_cache/
 
 # Logging
 *.log
 logs/
+logs/*
+!logs/.gitkeep
 
 # wandb experiment tracking
 wandb/
 examples/wandb/
 
 # PyInstaller
-*.spec
->>>>>>> ab3acc73
+*.spec